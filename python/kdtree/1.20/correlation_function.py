""" Modules to Calculate two-point correlation function using KD-Tree
Estimators used: (DD-2*DR+RR)/RR,
where D and R are data and randoms catalogs respectively"""
__version__ = 1.20


import configparser
import numpy
from astropy.io import fits
from sklearn.neighbors import KDTree, BallTree

DEG2RAD = numpy.pi/180.
RAD2DEG = 180./numpy.pi


def import_fits(fname_key, fits_reader):
    """ Import data into 2-d array
    Inputs:
    + fname_key: string
        Key for data filename in reader.
    + fits_readers: dict
        Must have attributes: "INDEX"=index of headers. RA", "DEC", "Z",
        "WEIGHT"=corresponded variable names in header.
    Outputs:
    + catalog: ndarray or tuple of ndarrays
        Return catalog format in each row [DEC, RA, Z, WEIGHT].
    """
    header_index = int(fits_reader["INDEX"])
    hdulist = fits.open(fits_reader[fname_key])
    tbdata = hdulist[header_index].data
    temp_dec = DEG2RAD*tbdata[fits_reader["DEC"]]
    temp_ra = DEG2RAD*tbdata[fits_reader["RA"]]
    temp_z = tbdata[fits_reader["Z"]]
    try:
        temp_weight_fkp = tbdata[fits_reader["WEIGHT_FKP"]]
        temp_weight_noz = tbdata[fits_reader["WEIGHT_NOZ"]]
        temp_weight_cp  = tbdata[fits_reader["WEIGHT_CP"]]
        temp_weight_sdc = tbdata[fits_reader["WEIGHT_SDC"]]
<<<<<<< HEAD
        temp_weight = (temp_weight_sdc*temp_weight_fkp*
                       (temp_weight_noz + temp_weight_cp -1))
=======
        temp_weight = temp_weight_sdc * temp_weight_fkp * (temp_weight_noz + temp_weight_cp -1)
>>>>>>> 506d94ed
    except:
        temp_weight = tbdata[fits_reader["WEIGHT"]]
    catalog = numpy.array([temp_dec, temp_ra, temp_z, temp_weight]).T
    hdulist.close()
    return catalog


def hist2point(hist, bins_x, bins_y, exclude_zeros=True):
    """ Convert 2d histogram into data points with weight. Take bincenters as
        value of points.
        Inputs:
        + hist: 2-d array
            Values of 2d histogram (length(bins_x)-1, length(bins_y-1)).
        + bins_x: array
            Binedges in x-axis.
        + bins_y: array
            Binedges in y-axis.
        + exclude_zeros: bool, default=True
            If True, return non-zero weight bins only.
        Outputs:
        + catalog: ndarray or tuple of ndarrays
            Array of data points with weights. Format in each row [X, Y, Weight]
        """
    center_x = 0.5*(bins_x[:-1]+bins_x[1:])
    center_y = 0.5*(bins_y[:-1]+bins_y[1:])
    grid_x, grid_y = numpy.meshgrid(center_x, center_y)
    grid_x = grid_x.flatten()
    grid_y = grid_y.flatten()
    hist = hist.T.flatten()
    catalog = numpy.array([grid_x, grid_y, hist]).T
    if exclude_zeros:
        return catalog[hist != 0]
    return catalog


def get_distance(radius1, radius2, theta):
    """ Given two points at radius1 and radius2 with angular separation
    theta (in rad), calulate distance between points """
    return numpy.sqrt(radius1**2+radius2**2-2*radius1*radius2*numpy.cos(theta))


def get_binnings(x_min, x_max, binwidth):
    """ Return binedges given min, max and binwidth. Max must be greater than
    Min. """
    nbins = int(numpy.ceil((x_max-x_min)/binwidth))
    if nbins <= 0:
        raise Exception("Max must be greater than Min.")
    return numpy.linspace(x_min, x_max, nbins+1)


class CorrelationFunction():
    """ Class to Calculate two-point correlation function """
    def __init__(self, fname):
        """ Constructor takes in configuration file and sets up binning
        variables and required distributions """
        config = configparser.ConfigParser()
        config.read(fname)

        # Import randoms and galaxies catalogs into 2-d arrays
        self.data_cat = import_fits("data_filename", config["FITS"])
        self.rand_cat = import_fits("random_filename", config["FITS"])

        # Set binning variables
        binwidth_dec = DEG2RAD*float(config["BINNING"]["binwidth_dec"])
        binwidth_ra = DEG2RAD*float(config["BINNING"]["binwidth_ra"])
        binwidth_z = float(config["BINNING"]["binwidth_z"])
        binwidth_s = float(config["BINNING"]["binwidth_s"])
        binwidth_theta = DEG2RAD*float(config["BINNING"]["binwidth_theta"])
        s_max = float(config["BINNING"]["s_max"])
        theta_max = DEG2RAD*float(config["BINNING"]["theta_max"])

        self.__bins_s = get_binnings(0., s_max, binwidth_s)

        # Calculate weighted and unweighted redshift distribution P(r) as two
        # one-dimensional histograms respectively.
        self.__z_hist = self.__redshift_hist(binwidth_z)

        # Calculate angular distance distribution f(theta) and angular-redshift
        # distribution g(theta, z).
        # compute 2-d angular distribution R(ra, dec) and breaks them
        # into data points with proper weight.
        angular = hist2point(*self.__angular_hist(binwidth_dec, binwidth_ra))
        self.__theta_hist = self.__angular_distance(angular, binwidth_theta,
                                                    theta_max)
        self.__theta_z_hist = self.__angular_distance_z(angular, binwidth_theta,
                                                        binwidth_z, theta_max)

    def __redshift_hist(self, binwidth):
        """ Calculate weighted and unweighted redshift distribution P(z) as
        two one dimensional histograms.
        Inputs:
        + binwidth: int, float
            Binwidth of the histogram
        Outputs:
        + hist_w: array
            Values of weighted P(z).
        + hist_u: array
            Values of unweighted P(z)
        + binedges: array
            Return binedges (length(hist)+1)
        """
        # Get binnings
        z_min = min(self.rand_cat[:, 2].min(), self.data_cat[:, 2].min())
        z_max = max(self.rand_cat[:, 2].max(), self.data_cat[:, 2].max())
        bins_z = get_binnings(z_min, z_max, binwidth)
        # Calculate weighted and unweighted distributions
        z_hist_w, _ = numpy.histogram(self.rand_cat[:, 2], bins_z,
                                      weights=self.rand_cat[:, 3])
        z_hist_u, _ = numpy.histogram(self.rand_cat[:, 2], bins_z)

        # Normalization
        z_hist_w = 1.*z_hist_w/self.rand_cat.shape[0]
        z_hist_u = 1.*z_hist_u/self.rand_cat.shape[0]

        return z_hist_w, z_hist_u, bins_z

    def __angular_hist(self, binwidth_dec, binwidth_ra):
        """ Calculate angular distribution R(dec, ra) as two-dimensional
        histogram.
        Inputs:
        + binwidth_dec: int, float
            Binwidth (in rad) of declination (along the x-axis)
        + binwidth_ra: int, float
            Binwidth (in rad) of right ascension (along the y-axis)
        Outputs:
        + hist: ndarray
            Values of histogram
        + binedges_x: array
            Return binedges of declination (along x-axis) (length(hist.x)+1)
        + binedges_y: array
            Return binedges of declination (along y-axis) (length(hist.y)+1)
        """
        # Get binnings
        dec_min = min(self.rand_cat[:, 0].min(), self.data_cat[:, 0].min())
        dec_max = max(self.rand_cat[:, 0].max(), self.rand_cat[:, 0].max())
        ra_min = min(self.rand_cat[:, 1].min(), self.data_cat[:, 1].min())
        ra_max = max(self.rand_cat[:, 1].max(), self.data_cat[:, 1].max())
        bins_dec = get_binnings(dec_min, dec_max, binwidth_dec)
        bins_ra = get_binnings(ra_min, ra_max, binwidth_ra)
        # Calculate angular distribution R(dec, ra)
        angular_histogram, _, _ = numpy.histogram2d(self.rand_cat[:, 0],
                                                    self.rand_cat[:, 1],
                                                    bins=(bins_dec, bins_ra))
        return angular_histogram, bins_dec, bins_ra

    def __angular_distance(self, angular_points, binwidth, theta_max, leaf=40):
        """ Calculate f(theta), the angular distance distribution, as an
        one-dimensional histogram. Binnings are defined in config file.
        Use a modified nearest-neighbors BallTree algorithm to calculate
        angular distance up to a given radius defined in config file.
        Inputs:
        + angular_points: ndarray
            Angular distribution R(ra, dec) breaks into data points with
            proper weights. Format of each row must be [DEC, RA, WEIGHT]
        + binwidth: int, float
            Binwidth of f(theta).
        + theta_max: int, float
            Maximum angular distance to consider.
        + leaf: int (default=40)
            Number of points at which to switch to brute-force. For a specified
            leaf_size, a leaf node is guaranteed to satisfy
            leaf_size <= n_points <= 2*leaf_size, except in the case that
            n_samples < leaf_size. More details in sklearn.neighbors.BallTree.
        Outputs:
        + theta_hist: array
            Values of f(theta).
        + bins_theta: array
            Return binedges of f(theta) (length(theta_hist)+1).
        """
        # Create a BallTree and use modified nearest-neighbors algorithm to
        # calculate angular distance up to a given radius.
        arc_tree = BallTree(angular_points[:, :2], leaf_size=leaf,
                            metric="haversine")

        # Define angular distance distribution f(theta) as histogram
        bins_theta = get_binnings(0., theta_max, binwidth)
        nbins = bins_theta.size-1
        theta_hist = numpy.zeros(nbins)

        print("Calculate f(theta): ")
        for i, point in enumerate(angular_points):
            if i % 10000 is 0:
                print(i)
            index, theta = arc_tree.query_radius(point[:2].reshape(1, -1),
                                                 r=theta_max,
                                                 return_distance=True)
            temp_weight = point[2]*angular_points[:, 2][index[0]]
            temp_hist, _ = numpy.histogram(theta[0], bins=nbins,
                                           range=(0., theta_max),
                                           weights=temp_weight)
            theta_hist += temp_hist

        # Correction for double counting
        theta_hist /= 2.

        return theta_hist, bins_theta

    def __angular_distance_z(self, angular_points, binwidth_theta, binwidth_z, theta_max, leaf=40):
        """ Calculate g(theta, z), angular distance vs. redshift distribution,
        as a two-dimensional histogram. Binnings are defined in config file.
        Use a modified nearest-neighbors BallTree algorithm to calculate
        angular distance up to a given radius defined in config file.
        Inputs:
        + angular_points: ndarray
            Angular distribution R(ra, dec) breaks into data points with
            proper weights. Format of each row must be [DEC, RA, WEIGHT].
        + binwidth_theta: int, float
            Binwidth of theta along x-axis.
        + binwidth_z: int, float
            Binwidth of z along y-axis.
        + theta_max: int, float
            Maximum angular distance to consider.
        + leaf: int (default=40)
            Number of points at which to switch to brute-force. For a specified
            leaf_size, a leaf node is guaranteed to satisfy
            leaf_size <= n_points <= 2*leaf_size, except in the case that
            n_samples < leaf_size. More details in sklearn.neighbors.BallTree.
        Outputs:
        + theta_z_hist_w: ndarray
            Return values of weighted g(theta, z) respectively.
        + theta_z_hist_u: ndarray
            Return values of unweighted g(theta, z) respectively.
        + bins_theta:
            Return binedges of theta (along x-axis) (length(hist.x)+1).
        + bins_z:
            Return binedges of z (along y-axis) (length(hist.y)+1).
        """
        # Define angular-redshift distribution g(theta, r) as weighted and
        # unweighted 2-d histogram respectively
        z_min = min(self.rand_cat[:, 2].min(), self.data_cat[:, 2].min())
        z_max = max(self.rand_cat[:, 2].max(), self.data_cat[:, 2].max())
        bins_z = get_binnings(z_min, z_max, binwidth_z)
        bins_theta = get_binnings(0., theta_max, binwidth_theta)
        nbins_z = bins_z.size-1
        nbins_theta = bins_theta.size-1

        theta_z_hist = numpy.zeros((2, nbins_theta, nbins_z))
        hist_range = ((0., theta_max), (z_min, z_max))

        # Optimizing: Runtime of BallTree modified nearest-neighbors is O(NlogM)
        # where M is the number of points in Tree and N is the number of points
        # for pairings. Thus, the BallTree is created using the size of the
        # smaller catalog, galaxies catalog vs. angular catalog.
        if angular_points.shape[0] >= self.data_cat.shape[0]:
            arc_tree = BallTree(angular_points[:, :2], leaf_size=leaf,
                                metric="haversine")
            print("Calculate g(theta, z): ")
            for i, point in enumerate(self.data_cat):
                if i % 10000 is 0:
                    print(i)
                index, theta = arc_tree.query_radius(point[:2].reshape(1, -1),
                                                     r=theta_max,
                                                     return_distance=True)
                temp_z = numpy.repeat(point[2], index[0].size)
                # Fill unweighted histogram
                temp_weight = angular_points[:, 2][index[0]]
                temp_hist, _, _ = numpy.histogram2d(theta[0], temp_z,
                                                    bins=(nbins_theta, nbins_z),
                                                    range=hist_range,
                                                    weights=temp_weight)
                theta_z_hist[1] += temp_hist
                # Fill weighted histogram
                temp_weight *= point[3]
                temp_hist, _, _ = numpy.histogram2d(theta[0], temp_z,
                                                    bins=(nbins_theta, nbins_z),
                                                    range=hist_range,
                                                    weights=temp_weight)
                theta_z_hist[0] += temp_hist
        else:
            arc_tree = BallTree(self.data_cat[:, :2], leaf_size=leaf,
                                metric="haversine")
            print("Calculate g(theta, z): ")
            for i, point in enumerate(angular_points):
                if i % 10000 is 0:
                    print(i)
                index, theta = arc_tree.query_radius(point[:2].reshape(1, -1),
                                                     r=theta_max,
                                                     return_distance=True)
                temp_z = self.data_cat[:, 2][index[0]]
                # Fill weighted histogram
                temp_weight = point[2]*self.data_cat[:, 3][index[0]]
                temp_hist, _, _ = numpy.histogram2d(theta[0], temp_z,
                                                    bins=(nbins_theta, nbins_z),
                                                    range=hist_range,
                                                    weights=temp_weight)
                theta_z_hist[0] += temp_hist
                # Fill unweighted histogram
                temp_weight = numpy.repeat(point[2], index[0].size)
                temp_hist, _, _ = numpy.histogram2d(theta[0], temp_z,
                                                    bins=(nbins_theta, nbins_z),
                                                    range=hist_range,
                                                    weights=temp_weight)
                theta_z_hist[1] += temp_hist

        return theta_z_hist[0], theta_z_hist[1], bins_theta, bins_z

    def get_redshift_hist(self, cosmology=None):
        """ Return a copy of weighted and unweighted redshift distribution P(z).
        If cosmology is given, return weighted and unweighted comoving distance
        distribution P(r) instead. Note that P(r) has uneven binnings.
        Inputs:
        + cosmology: optional (default=None)
        Outputs:
        + hist_w: array
            Values of weighted histogram.
        + hist_u: array
            Values of unweighted histogram.
        + binedges: array
            Return binedges of histogram (length(hist)+1).
        """
        hist_w = numpy.copy(self.__z_hist[0])
        hist_u = numpy.copy(self.__z_hist[1])
        binedges = numpy.copy(self.__z_hist[2])
        if cosmology is not None:
            binedges = cosmology.z2r(binedges)
        return hist_w, hist_u, binedges

    def get_angular_distance(self):
        """ Return a copy of angular distance distribution f(theta)
        Outputs:
        + theta_hist: array
            Values of angular distance histogram f(theta)
        + bins_theta: array
            Return binedges of histogram (length(theta_hist)+1)
        """
        theta_hist = numpy.copy(self.__theta_hist[0])
        bins_theta = numpy.copy(self.__theta_hist[1])
        return theta_hist, bins_theta

    def rand_rand(self, cosmology):
        """ Construct separation distribution RR(s) between pairs of randoms.
        Inputs:
        + cosmology: TODO: add comment
        Outputs:
        + rand_rand: ndarrays or tupple of ndarrays
            Return values of weighted and unweighted RR(s) respectively.
        + bins: array
            Binedges of RR(s) (length(rand_rand_hist)+1).
        """
        # Convert redshift distribution P(z) to comoving distance distribution
        # P(r) using input cosmology. Note that only binedges change while
        # the value is unchanged.
        bins_r = cosmology.z2r(self.__z_hist[2])

        # Convert f(theta) and P(r) into data points, weighted and unweighted
        weight = numpy.zeros((2, self.__theta_hist[0].size,
                              self.__z_hist[0].size))
        for i in range(self.__theta_hist[0].size):
            for j in range(self.__z_hist[0].size):
                weight[0][i, j] = self.__theta_hist[0][i]*self.__z_hist[0][j]
                weight[1][i, j] = self.__theta_hist[0][i]*self.__z_hist[1][j]
        temp_points = [hist2point(weight[0], self.__theta_hist[1], bins_r),
                       hist2point(weight[1], self.__theta_hist[1], bins_r)]
        center_r = 0.5*(bins_r[:-1]+bins_r[1:])
        center_r = center_r[self.__z_hist[1] != 0]

        # Define weighted and unweighted RR(s) as two one-dimensional
        # histograms respectively.
        nbins_s = self.__bins_s.size-1
        s_max = self.__bins_s.max()
        rand_rand = numpy.zeros((2, nbins_s))

        # Integration
        print("Construct RR(s)")
        for i, temp_r in enumerate(center_r):
            if i % 100 is 0:
                print(i)
            temp_s = get_distance(temp_r, temp_points[0][:, 1],
                                  temp_points[0][:, 0])

            # Fill weighted histogram
            temp_weight = self.__z_hist[0][i]*temp_points[0][:, 2]
            temp_hist, _ = numpy.histogram(temp_s, bins=nbins_s,
                                           range=(0., s_max),
                                           weights=temp_weight)
            rand_rand[0] += temp_hist
            # Fill unweighted histogram
            temp_weight = self.__z_hist[1][i]*temp_points[1][:, 2]
            temp_hist, _ = numpy.histogram(temp_s, bins=nbins_s,
                                           range=(0., s_max),
                                           weights=temp_weight)
            rand_rand[1] += temp_hist

        return rand_rand, self.__bins_s

    def data_rand(self, cosmology):
        """ Construct separation distribution DR(s) between pairs of a random
        point and a galaxy.
        Inputs:
        + cosmology: TODO: add comment
        Outputs:
        + racd_rand: ndarrays or tupple of ndarrays
            Return values of weighted and unweighted RR(s) respectively.
        + bins: array
            Binedges of RR(s) (length(rand_rand_hist)+1).
        """
        # Convert redshift to comoving distance
        # convert P(z) to P(r), g(theta, z) tp g(theta, r) using input
        # cosmology. Note that only binedges change while value is unchanged.
        bins_r = cosmology.z2r(self.__z_hist[2])
        bins_r_theta = cosmology.z2r(self.__theta_z_hist[3])

        # Convert g(theta, r) into data points, weighted and unweighted
        temp_points = (
            hist2point(self.__theta_z_hist[0], self.__theta_z_hist[2], bins_r_theta),
            hist2point(self.__theta_z_hist[1], self.__theta_z_hist[2], bins_r_theta))

        # Define weighted and unweighted DR(s) as two one-dimensional
        # histograms respectively.
        nbins_s = self.__bins_s.size-1
        s_max = self.__bins_s.max()
        data_rand = numpy.zeros((2, nbins_s))

        # Integration
        print("Construct DR(s)")
        center_r = 0.5*(bins_r[:-1]+bins_r[1:])
        center_r = center_r[self.__z_hist[1] != 0]  # exclude zero bins

        for i, temp_r in enumerate(center_r):
            if i % 100 is 0:
                print(i)
            temp_s = get_distance(temp_r, temp_points[0][:, 1],
                                  temp_points[0][:, 0])
            # Fill weighted histogram
            temp_weight = self.__z_hist[0][i]*temp_points[0][:, 2]
            temp_hist, _ = numpy.histogram(temp_s, nbins_s,
                                           range=(0., s_max),
                                           weights=temp_weight)
            data_rand[0] += temp_hist
            # Fill unweighted histogram
            temp_weight = self.__z_hist[1][i]*temp_points[1][:, 2]
            temp_hist, _ = numpy.histogram(temp_s, nbins_s,
                                           range=(0., s_max),
                                           weights=temp_weight)
            data_rand[1] += temp_hist

        return data_rand, self.__bins_s

    def data_data(self, cosmology, leaf=40):
        """ Calculate separation distribution DD(s) between pairs of galaxies.
        Use a modified nearest-neighbors KDTree algorithm to calculate distance
        up to a given radius defined in config file. Metric: Euclidean (or
        Minkowski with p=2).
        Inputs:
        + cosmology: TODO: add comment
        + leaf: int (default=40)
            Number of points at which to switch to brute-force. For a specified
            leaf_size, a leaf node is guaranteed to satisfy
            leaf_size <= n_points <= 2*leaf_size, except in the case that
            n_samples < leaf_size. More details in sklearn.neighbors.KDTree.
        Outputs:
        + data_data: ndarrays or tupple of ndarrays
            Return vsalues of weighted and unweighted DD(s) respectively.
        + bins: array
            Binedges of DD(s) (length(data_data_hist)+1).
        """
        # Convert redshift z into comoving distance r
        temp_r = cosmology.z2r(self.data_cat[:, 2])

        # Convert Celestial coordinate into Cartesian coordinate
        # Conversion equation is:
        # x = r*cos(dec)*cos(ra)
        # y = r*cos(dec)*sin(ra)
        # z = r*sin(dec)
        temp_dec = self.data_cat[:, 0]
        temp_ra = self.data_cat[:, 1]
        temp_weight = self.data_cat[:, 3]
        cart_x = temp_r*numpy.cos(temp_dec)*numpy.cos(temp_ra)
        cart_y = temp_r*numpy.cos(temp_dec)*numpy.sin(temp_ra)
        cart_z = temp_r*numpy.sin(temp_dec)
        cart_cat = numpy.array([cart_x, cart_y, cart_z, temp_weight]).T

        # Create KD-tree and compute DD(s) using modified nearest-neighbors
        # algorithm to calculate angular distance up to a given radius.
        cart_tree = KDTree(cart_cat[:, :3], leaf_size=leaf, metric='euclidean')

        # Define weighted and unweighted DD(s) as two one-dimensional
        # histograms respectively.
        nbins_s = self.__bins_s.size-1
        s_max = self.__bins_s.max()
        data_data = numpy.zeros((2, nbins_s))

        print("Start Calculateing DD(s)...")
        for i, point in enumerate(cart_cat):
            if i % 10000 is 0:
                print(i)
            index, dist = cart_tree.query_radius(point[: 3].reshape(1, -1),
                                                 r=s_max,
                                                 return_distance=True)
            # Fill weighted histogram
            temp_weight = cart_cat[:, 3][index[0]]*cart_cat[i, 3]
            temp_hist, _ = numpy.histogram(dist[0], bins=nbins_s,
                                           range=(0., s_max),
                                           weights=temp_weight)
            data_data[0] += temp_hist
            # Fill unweighted histogram
            temp_hist, _ = numpy.histogram(dist[0], bins=nbins_s,
                                           range=(0., s_max))
            data_data[1] += temp_hist

        # Correction for double counting
        data_data[0][0] -= numpy.sum(cart_cat[:, 3]**2)  # sum of weight^2
        data_data[1][0] -= self.data_cat.shape[0]
        data_data = data_data/2.

        return data_data, self.__bins_s

    def correlation(self, rand_rand, data_rand, data_data, bins):
        """ Construct two-point correlation function.
        Inputs:
        + rand_rand: array
            Values of separation distribution between pairs of random galaxies
            RR(s).
        + data_rand: array
            Values of separation distribution between pairs of a random point
            and a galaxy DR(s).
        + data_data: array
            Valus of separation distribution between paris of galaxies DD(s).
        Note: rand_rand, data_rand, data_data must have the same size.
        + bins: array
            Binedges of rand_rand, data_rand, data_data.
        Output:
        + correlation_function: array
            Two-point correlation function computed using equations:
            f = [DD(s)-2*DR(s)+RR(s)]/RR(s)
            If RR(s) = 0, then f = 0
        + correlation_function_ss: array
            Two-point correlation function multiplied by s^2: f(s)s^2
            """
        correlation_function = data_data-2*data_rand+rand_rand
        correlation_function = numpy.divide(correlation_function, rand_rand,
                                            out=numpy.zeros_like(rand_rand),
                                            where=rand_rand != 0)
        center_s = 0.5*(bins[:-1]+bins[1:])
        correlation_function_ss = correlation_function*center_s**2
        return correlation_function, correlation_function_ss

    # Compute normalization constant
    def normalization(self, weighted=True):
        """ Compute and return normalization factor
        Inputs:
        + weighted: bool (default=True)
            If True, return weighted normalization constants.
            If False, return unweighted normalization constants.
        Outputs:
        + norm_rr: int, float
            Normalization constant for RR(s)
        + norm_dr: int, float
            Normalization constant for DR(s)
        + norm_rr: int, float
            Normalization constant for DD(s)
        Note:
        Equations for unweighted normalization constant:
        - norm_rr = 0.5*n_rand*(n_rand-1)
        - norm_dd = 0.5*n_data*(n_data-1)
        - norm_dr = n_rand*n_data
        where n_rand and n_data are the size of the randoms and galaxies
        catalog respectively.
        Equations for weighted normalization constant:
        - norm_rr = 0.5*(sum_w_rand^2-sum_w2_rand)
        - norm_dd = 0.5*(sum_w_data^2-sum_w2_rand)
        - norm_dr = sum_w_data*sum_w_rand
        where sum_w_rand and sum_w_data is the sum of weights, sum_w2_rand
        and sum_w2_data is the sum of weights squared in randoms and galaxies
        catalog respectively.
        """
        if weighted:
            # Compute weighted normalization constant
            w_sum_rand = numpy.sum(self.rand_cat[:, 3])
            w_sum_data = numpy.sum(self.data_cat[:, 3])
            w2_sum_rand = numpy.sum(self.rand_cat[:, 3]**2)
            w2_sum_data = numpy.sum(self.data_cat[:, 3]**2)

            norm_rr = 0.5*(w_sum_rand**2-w2_sum_rand)
            norm_dd = 0.5*(w_sum_data**2-w2_sum_data)
            norm_dr = w_sum_rand*w_sum_data

            return norm_rr, norm_dr, norm_dd

        # Compute unweighted normalization constant
        n_rand = self.rand_cat.shape[0]
        n_data = self.data_cat.shape[0]

        norm_rr = 0.5*n_rand*(n_rand-1)
        norm_dd = 0.5*n_data*(n_data-1)
        norm_dr = n_data*n_rand

        return norm_rr, norm_dr, norm_dd<|MERGE_RESOLUTION|>--- conflicted
+++ resolved
@@ -36,12 +36,7 @@
         temp_weight_noz = tbdata[fits_reader["WEIGHT_NOZ"]]
         temp_weight_cp  = tbdata[fits_reader["WEIGHT_CP"]]
         temp_weight_sdc = tbdata[fits_reader["WEIGHT_SDC"]]
-<<<<<<< HEAD
-        temp_weight = (temp_weight_sdc*temp_weight_fkp*
-                       (temp_weight_noz + temp_weight_cp -1))
-=======
         temp_weight = temp_weight_sdc * temp_weight_fkp * (temp_weight_noz + temp_weight_cp -1)
->>>>>>> 506d94ed
     except:
         temp_weight = tbdata[fits_reader["WEIGHT"]]
     catalog = numpy.array([temp_dec, temp_ra, temp_z, temp_weight]).T
